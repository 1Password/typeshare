//! Source file parsing.
use anyhow::Context;
<<<<<<< HEAD
use ignore::WalkBuilder;
use rayon::iter::ParallelIterator;
=======
use crossbeam::channel::bounded;
use ignore::{DirEntry, WalkBuilder, WalkState};
>>>>>>> ffd13a98
use std::{
    collections::{BTreeMap, HashMap},
    mem, thread,
};
use typeshare_core::{
    context::{ParseContext, ParseFileContext},
    language::{CrateName, CrateTypes, SupportedLanguage, SINGLE_FILE_CRATE_NAME},
    parser::{ParseError, ParsedData},
    RenameExt,
};

fn parse_file_context(
    multi_file: bool,
    language_type: SupportedLanguage,
    dir_entry: &DirEntry,
) -> anyhow::Result<Option<ParseFileContext>> {
    let crate_name = if multi_file {
        let Some(crate_name) = CrateName::find_crate_name(dir_entry.path()) else {
            return Ok(None);
        };
        crate_name
    } else {
        SINGLE_FILE_CRATE_NAME
    };
    let file_path = dir_entry.path().to_path_buf();
    let out_file_name = output_file_name(language_type, &crate_name);

    let input_file = file_path
        .to_str()
        .map(ToOwned::to_owned)
        .unwrap_or_default();

    let parse_file_context = ParseFileContext {
        source_code: std::fs::read_to_string(&file_path)
            .with_context(|| format!("Failed to read input: {input_file}"))?,
        crate_name,
        file_name: out_file_name,
        file_path,
    };

    Ok(Some(parse_file_context))
}

/// The output file name to write to.
fn output_file_name(language_type: SupportedLanguage, crate_name: &CrateName) -> String {
    let extension = language_type.language_extension();

    let snake_case = || format!("{crate_name}.{extension}");
    let pascal_case = || format!("{}.{extension}", crate_name.to_string().to_pascal_case());

    match language_type {
        SupportedLanguage::Go => snake_case(),
        SupportedLanguage::Kotlin => snake_case(),
        SupportedLanguage::Scala => snake_case(),
        SupportedLanguage::Swift => pascal_case(),
        SupportedLanguage::TypeScript => snake_case(),
    }
}

/// Collect all the typeshared types into a mapping of crate names to typeshared types. This
/// mapping is used to lookup and generated import statements for generated files.
pub fn all_types(file_mappings: &mut BTreeMap<CrateName, ParsedData>) -> CrateTypes {
    file_mappings
        .iter_mut()
        .map(|(crate_name, parsed_data)| (crate_name, mem::take(&mut parsed_data.type_names)))
        .fold(
            HashMap::new(),
            |mut import_map: CrateTypes, (crate_name, type_names)| {
                import_map
                    .entry(crate_name.clone())
                    .or_default()
                    .extend(type_names);
                import_map
            },
        )
}

fn parse_dir_entry(
    parse_context: &ParseContext,
    language_type: SupportedLanguage,
    dir_entry: &DirEntry,
) -> Result<Option<ParsedData>, ParseError> {
    if dir_entry.path().is_dir() {
        return Ok(None);
    }

    let Some(parse_file_context) =
        parse_file_context(parse_context.multi_file, language_type, dir_entry)
            .map_err(|err| ParseError::IOError(err.to_string()))?
    else {
        return Ok(None);
    };

    typeshare_core::parser::parse(parse_context, parse_file_context)
}

/// Use parallel builder to walk all source directories concurrently.
pub fn parallel_parse(
    parse_context: &ParseContext,
    walker_builder: WalkBuilder,
    language_type: SupportedLanguage,
) -> anyhow::Result<BTreeMap<CrateName, ParsedData>> {
<<<<<<< HEAD
    inputs
        .try_fold(
            BTreeMap::new,
            |mut parsed_crates: BTreeMap<CrateName, ParsedData>,
             ParserInput {
                 file_path,
                 file_name,
                 crate_name,
             }| {
                let fp = file_path.as_os_str().to_str().unwrap_or("").to_string();

                let parse_file_context = ParseFileContext {
                    source_code: std::fs::read_to_string(&file_path)
                        .with_context(|| format!("Failed to read input: {file_path:?}"))?,
                    crate_name: crate_name.clone(),
                    file_name: file_name.clone(),
                    file_path,
                };

                let parsed_result =
                    typeshare_core::parser::parse(parse_context, parse_file_context)
                        .with_context(|| format!("Failed to parse: {fp}"))?;

                if let Some(parsed_data) = parsed_result {
                    parsed_crates
                        .entry(crate_name)
                        .or_default()
                        .add(parsed_data);
                }
=======
    let (tx, rx) = bounded::<anyhow::Result<ParsedData>>(100);
>>>>>>> ffd13a98

    let collector_thread = thread::spawn(move || {
        let mut crate_parsed_data: BTreeMap<CrateName, ParsedData> = BTreeMap::new();

        for result in rx {
            let parsed_data = result?;
            let crate_name = parsed_data.crate_name.clone();
            // Append each yielded parsed data by its respective crate.
            *crate_parsed_data.entry(crate_name).or_default() += parsed_data;
        }

        Ok(crate_parsed_data)
    });

    walker_builder.build_parallel().run(|| {
        let tx = tx.clone();

        Box::new(move |result| {
            let result = result.context("Failed traversing").and_then(|dir_entry| {
                parse_dir_entry(parse_context, language_type, &dir_entry)
                    .with_context(|| format!("Parsing failed: {:?}", dir_entry.path()))
            });
            match result {
                Ok(Some(parsed_data)) => {
                    tx.send(Ok(parsed_data)).unwrap();
                    WalkState::Continue
                }
                Ok(None) => WalkState::Continue,
                Err(err) => {
                    tx.send(Err(err)).unwrap();
                    WalkState::Quit
                }
            }
        })
    });

    drop(tx);
    collector_thread.join().unwrap()
}<|MERGE_RESOLUTION|>--- conflicted
+++ resolved
@@ -1,12 +1,7 @@
 //! Source file parsing.
 use anyhow::Context;
-<<<<<<< HEAD
-use ignore::WalkBuilder;
-use rayon::iter::ParallelIterator;
-=======
 use crossbeam::channel::bounded;
 use ignore::{DirEntry, WalkBuilder, WalkState};
->>>>>>> ffd13a98
 use std::{
     collections::{BTreeMap, HashMap},
     mem, thread,
@@ -109,39 +104,7 @@
     walker_builder: WalkBuilder,
     language_type: SupportedLanguage,
 ) -> anyhow::Result<BTreeMap<CrateName, ParsedData>> {
-<<<<<<< HEAD
-    inputs
-        .try_fold(
-            BTreeMap::new,
-            |mut parsed_crates: BTreeMap<CrateName, ParsedData>,
-             ParserInput {
-                 file_path,
-                 file_name,
-                 crate_name,
-             }| {
-                let fp = file_path.as_os_str().to_str().unwrap_or("").to_string();
-
-                let parse_file_context = ParseFileContext {
-                    source_code: std::fs::read_to_string(&file_path)
-                        .with_context(|| format!("Failed to read input: {file_path:?}"))?,
-                    crate_name: crate_name.clone(),
-                    file_name: file_name.clone(),
-                    file_path,
-                };
-
-                let parsed_result =
-                    typeshare_core::parser::parse(parse_context, parse_file_context)
-                        .with_context(|| format!("Failed to parse: {fp}"))?;
-
-                if let Some(parsed_data) = parsed_result {
-                    parsed_crates
-                        .entry(crate_name)
-                        .or_default()
-                        .add(parsed_data);
-                }
-=======
     let (tx, rx) = bounded::<anyhow::Result<ParsedData>>(100);
->>>>>>> ffd13a98
 
     let collector_thread = thread::spawn(move || {
         let mut crate_parsed_data: BTreeMap<CrateName, ParsedData> = BTreeMap::new();
