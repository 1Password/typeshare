--- conflicted
+++ resolved
@@ -74,11 +74,7 @@
 
     let directories = options.directories.as_slice();
 
-<<<<<<< HEAD
-    info!("using input directories: {directories:?}");
-=======
     info!("Using directories: {directories:?}");
->>>>>>> 0370f23a
 
     let language_type = match options.language {
         None => panic!("no language specified; `clap` should have guaranteed its presence"),
