<<<<<<< HEAD
use typeshare_core::{language::TypeScript, parser::ParseError, process_input, ProcessInputError};
=======
use std::io::Write;
use typeshare_core::{
    language::{CrateTypes, Language, TypeScript},
    parser::{self, ParseError},
    rust_types::RustTypeParseError,
    ProcessInputError,
};
/// Parse and generate types for a single Rust input file.
pub fn process_input(
    input: &str,
    language: &mut dyn Language,
    imports: &CrateTypes,
    out: &mut dyn Write,
) -> Result<(), ProcessInputError> {
    let mut parsed_data = parser::parse(
        input,
        "default_name".into(),
        "file_name".into(),
        "file_path".into(),
        &[],
        false,
        &[],
    )?
    .unwrap();

    if !parsed_data.errors.is_empty() {
        return Err(ProcessInputError::ParseError(
            parsed_data.errors.remove(0).error,
        ));
    }

    language.generate_types(out, imports, parsed_data)?;
    Ok(())
}

mod blocklisted_types {
    use std::collections::HashMap;

    use super::*;

    fn assert_type_is_blocklisted(ty: &str, blocklisted_type: &str) {
        let source = format!(
            r##"
    #[typeshare]
    #[serde(default, rename_all = "camelCase")]
    pub struct Foo {{
        pub bar: {ty},
    }}
    "##,
            ty = ty
        );

        let mut out: Vec<u8> = Vec::new();
        assert!(matches!(
            process_input(&source, &mut TypeScript::default(), &HashMap::new(), &mut out),
            Err(ProcessInputError::ParseError(
                ParseError::RustTypeParseError(RustTypeParseError::UnsupportedType(contents))
            )) if contents == vec![blocklisted_type.to_owned()]
        ));
    }

    #[test]
    fn test_i64_blocklisted_struct() {
        assert_type_is_blocklisted("i64", "i64");
    }

    #[test]
    fn test_u64_blocklisted_struct() {
        assert_type_is_blocklisted("u64", "u64");
    }

    #[test]
    fn test_isize_blocklisted_struct() {
        assert_type_is_blocklisted("isize", "isize");
    }

    #[test]
    fn test_usize_blocklisted_in_struct() {
        assert_type_is_blocklisted("usize", "usize");
    }

    #[test]
    fn test_optional_blocklisted_struct() {
        assert_type_is_blocklisted("Option<i64>", "i64");
    }

    #[test]
    fn test_vec_blocklisted_struct() {
        assert_type_is_blocklisted("Vec<i64>", "i64");
    }

    #[test]
    fn test_hashmap_blocklisted_struct() {
        assert_type_is_blocklisted("HashMap<String, i64>", "i64");
    }
}
>>>>>>> 5f1e2029

mod serde_attributes_on_enums {
    use std::collections::HashMap;

    use super::*;

    #[test]
    fn content_not_allowed_on_non_algebraic() {
        let source = r##"
    #[typeshare]
    #[serde(content = "bla")]
    pub enum Foo {
        Variant1,
        Variant2,
    }
    "##;

        let mut out: Vec<u8> = Vec::new();
        assert!(matches!(
            process_input(source, &mut TypeScript::default(), &HashMap::new(), &mut out).unwrap_err(),
            ProcessInputError::ParseError(ParseError::SerdeContentNotAllowed { enum_ident }) if enum_ident == "Foo"
        ));
    }

    #[test]
    fn tag_not_allowed_on_non_algebraic() {
        let source = r##"
    #[typeshare]
    #[serde(tag = "bla")]
    pub enum Foo {
        Variant1,
        Variant2,
    }
    "##;

        let mut out: Vec<u8> = Vec::new();
        assert!(matches!(
            process_input(source, &mut TypeScript::default(), &HashMap::new(), &mut out).unwrap_err(),
            ProcessInputError::ParseError(ParseError::SerdeTagNotAllowed { enum_ident }) if enum_ident == "Foo"
        ));
    }

    #[test]
    fn both_not_allowed_on_non_algebraic() {
        let source = r##"
    #[typeshare]
    #[serde(tag = "bla", content = "bla2")]
    pub enum Foo {
        Variant1,
        Variant2,
    }
    "##;

        let mut out: Vec<u8> = Vec::new();
        assert!(matches!(
            process_input(source, &mut TypeScript::default(), &HashMap::new(), &mut out).unwrap_err(),
            ProcessInputError::ParseError(ParseError::SerdeTagNotAllowed { enum_ident }) if enum_ident == "Foo"
        ));
    }
}<|MERGE_RESOLUTION|>--- conflicted
+++ resolved
@@ -1,11 +1,7 @@
-<<<<<<< HEAD
-use typeshare_core::{language::TypeScript, parser::ParseError, process_input, ProcessInputError};
-=======
 use std::io::Write;
 use typeshare_core::{
     language::{CrateTypes, Language, TypeScript},
     parser::{self, ParseError},
-    rust_types::RustTypeParseError,
     ProcessInputError,
 };
 /// Parse and generate types for a single Rust input file.
@@ -35,69 +31,6 @@
     language.generate_types(out, imports, parsed_data)?;
     Ok(())
 }
-
-mod blocklisted_types {
-    use std::collections::HashMap;
-
-    use super::*;
-
-    fn assert_type_is_blocklisted(ty: &str, blocklisted_type: &str) {
-        let source = format!(
-            r##"
-    #[typeshare]
-    #[serde(default, rename_all = "camelCase")]
-    pub struct Foo {{
-        pub bar: {ty},
-    }}
-    "##,
-            ty = ty
-        );
-
-        let mut out: Vec<u8> = Vec::new();
-        assert!(matches!(
-            process_input(&source, &mut TypeScript::default(), &HashMap::new(), &mut out),
-            Err(ProcessInputError::ParseError(
-                ParseError::RustTypeParseError(RustTypeParseError::UnsupportedType(contents))
-            )) if contents == vec![blocklisted_type.to_owned()]
-        ));
-    }
-
-    #[test]
-    fn test_i64_blocklisted_struct() {
-        assert_type_is_blocklisted("i64", "i64");
-    }
-
-    #[test]
-    fn test_u64_blocklisted_struct() {
-        assert_type_is_blocklisted("u64", "u64");
-    }
-
-    #[test]
-    fn test_isize_blocklisted_struct() {
-        assert_type_is_blocklisted("isize", "isize");
-    }
-
-    #[test]
-    fn test_usize_blocklisted_in_struct() {
-        assert_type_is_blocklisted("usize", "usize");
-    }
-
-    #[test]
-    fn test_optional_blocklisted_struct() {
-        assert_type_is_blocklisted("Option<i64>", "i64");
-    }
-
-    #[test]
-    fn test_vec_blocklisted_struct() {
-        assert_type_is_blocklisted("Vec<i64>", "i64");
-    }
-
-    #[test]
-    fn test_hashmap_blocklisted_struct() {
-        assert_type_is_blocklisted("HashMap<String, i64>", "i64");
-    }
-}
->>>>>>> 5f1e2029
 
 mod serde_attributes_on_enums {
     use std::collections::HashMap;
