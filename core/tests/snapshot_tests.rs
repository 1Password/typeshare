use anyhow::Context;
use once_cell::sync::Lazy;
use std::{
    collections::HashMap,
    env,
    fs::{self, OpenOptions},
    io::Read,
    path::{Path, PathBuf},
};
use typeshare_core::language::Language;

static TESTS_FOLDER_PATH: Lazy<PathBuf> =
    Lazy::new(|| PathBuf::from(env!("CARGO_MANIFEST_DIR")).join("data/tests"));

/// Reads the contents of the file at `path` into a string and returns it
///
/// The file will be created if it does not exist, as well as any
/// directories leading up to it.
fn load_file(path: impl AsRef<Path>) -> Result<String, anyhow::Error> {
    let path = path.as_ref();

    if path.file_name().is_some() {
        if let Some(parent) = path.parent() {
            fs::create_dir_all(parent)?;
        }
    }

    let mut file = OpenOptions::new()
        .read(true)
        .write(true)
        .create(true)
        .open(path)
        .with_context(|| format!("failed to open file at path {}", path.to_string_lossy()))?;
    let mut contents = String::new();
    file.read_to_string(&mut contents).with_context(|| {
        format!(
            "failed to read from file at path {}",
            path.to_string_lossy()
        )
    })?;

    Ok(contents)
}

/// Performs a snapshot test for the given parameters
///
/// Provide a test name, the name of the output file to use for the test, and
/// a `Generator` instance appropriate for the test.
///
/// `input.rs` and `file_name` will both be created inside of the `test_name`
/// folder if they do not exist.
fn check(
    test_name: &str,
    file_name: impl AsRef<Path>,
    mut lang: Box<dyn Language>,
) -> Result<(), anyhow::Error> {
    let _extension = file_name
        .as_ref()
        .extension()
        .expect("file name must have an extension");
    let expected_file_path = TESTS_FOLDER_PATH.join(test_name).join(&file_name);

    let rust_input = load_file(
        expected_file_path
            .with_file_name("input")
            .with_extension("rs"),
    )?;

    let mut typeshare_output: Vec<u8> = Vec::new();
    let parsed_data = typeshare_core::parser::parse(&rust_input)?;
    lang.generate_types(&mut typeshare_output, &parsed_data)?;

    let typeshare_output = String::from_utf8(typeshare_output)?;
    let expected = expect_test::expect_file![&expected_file_path];
    // Ensure that the unformatted typescript output matches what we expect
    expected.assert_eq(&typeshare_output);

    Ok(())
}

/// Makes a string literal representing the correct output filename for the
/// given ident
macro_rules! output_file_for_ident {
    (kotlin) => {
        "output.kt"
    };
    (scala) => {
        "output.scala"
    };
    (swift) => {
        "output.swift"
    };
    (typescript) => {
        "output.ts"
    };
    (go) => {
        "output.go"
    };
}

/// Simplifies the construction of `Language` instances for each language.
///
/// Passing only the name of the language constructs an instance with default
/// parameters, while specific parameters can be provided within curly
/// brackets.
///
/// # Examples
///
/// Constructing a default instance for kotlin:
///
/// ```
/// let instance = language_instance!(kotlin);
/// ```
///
/// Constructing a kotlin instance with specific params:
///
/// ```
/// let instance = language_instance!(kotlin {
///     package: "com.agilebits.onepassword".to_string(),
///     module_name: String::new(),
/// });
/// ```
///
/// This expands to the following:
///
/// ```
/// let instance = crate::kotlin::language(crate::kotlin::Params {
///     package: "com.agilebits.onepassword".to_string(),
///     module_name: String::new(),
/// });
/// ```
macro_rules! language_instance {
    // Default kotlin
    (kotlin) => {
        language_instance!(kotlin {
            package: "com.agilebits.onepassword".to_string(),
            module_name: String::new(),
            type_mappings: Default::default(),
        })
    };

    // kotlin with configuration fields forwarded
    (kotlin {$($field:ident: $val:expr),* $(,)?}) => {
        #[allow(clippy::needless_update)]
        Box::new(typeshare_core::language::Kotlin {
            $($field: $val,)*
            ..Default::default()
        })
    };

    // Default scala
    (scala) => {
        language_instance!(scala {
            package: "com.agilebits.onepassword".to_string(),
            module_name: String::new(),
            type_mappings: Default::default(),
        })
    };

    // scala with configuration fields forwarded
    (scala {$($field:ident: $val:expr),* $(,)?}) => {
        #[allow(clippy::needless_update)]
        Box::new(typeshare_core::language::Scala {
            $($field: $val,)*
            ..Default::default()
        })
    };

    // Default swift
    (swift) => {
        language_instance!(swift { })
    };

    // swift with configuration fields forwarded
    (swift {$($field:ident: $val:expr),* $(,)?}) => {
        #[allow(clippy::needless_update)]
        Box::new(typeshare_core::language::Swift {
            $($field: $val,)*
            ..Default::default()
        })
    };

    // Default Typescript
    (typescript) => {
        language_instance!(typescript { })
    };

    // typescript with configuration fields forwarded
    (typescript {$($field:ident: $val:expr),* $(,)?}) => {
        #[allow(clippy::needless_update)]
        Box::new(typeshare_core::language::TypeScript {
            $($field: $val,)*
            ..Default::default()
        })
    };

     // Default Go
    (go) => {
        language_instance!(go { })
    };

     // Go with configuration fields forwarded
    (go {$($field:ident: $val:expr),* $(,)?}) => {
        #[allow(clippy::needless_update)]
        Box::new(typeshare_core::language::Go {
             package: "proto".to_string(),
             $($field: $val,)*
            ..Default::default()
        })
    };
}

/// This macro removes the boilerplate involved in creating typeshare snapshot
/// tests. Usage looks like:
///
/// ```
/// tests! {
///     generate_types: [kotlin, swift, typescript];
///     /// Comments work here too
///     some_other_test: [swift];
/// }
/// ```
///
/// Here we've declared a test named `generate_types` that has expectations for
/// kotlin, swift, and typescript code generation. This requires a folder named
/// `generate_types` to be present in `data/tests/`. The folder must contain:
///
/// * The input Rust source code (`input.rs`)
/// * The expected output for each language (`output.(kt|swift|ts)`)
///
/// We've also declared a test named `some_other_test` that only has an
/// expectation for the generated swift code. This test will not require
/// expectations for the other languages to be present.
///
/// If you need more control, the macro also supports the following syntax:
///
/// ```
/// tests! {
///    can_generate_algebraic_enum: [
///        swift {
///            prefix: "OP".to_string(),
///        },
///        kotlin {
///            package: "com.agilebits.onepassword".to_string(),
///            module_name: "colorsModule".to_string(),
///        },
///        typescript
///    ];
/// }
/// ```
///
/// Here we've specified a test with expectations for all three languages, and
/// we've additionally passed some custom parameters to be used in the swift
/// and kotlin tests. These parameters are used as the fields for the
/// languages' `Params` struct.
///
/// This macro outputs the following structure:
///
/// ```
/// mod $test {
///     #[test]
///     fn kotlin() {
///         // ...
///     }
///
///     #[test]
///     fn swift() {
///         // ...
///     }
///
///     #[test]
///     fn typescript() {
///         // ...
///     }
/// }
/// ```
macro_rules! tests {
    // The initial `$(#[$outer:meta])*` here captures comments so they can be used
    // inside the macro; we don't do anything with them, though
    //
    // The `$(,)?` towards the end makes trailing commas valid
    ($(
        $(#[$outer:meta])*
        $test:ident : [
            $(
                $language:ident $({
                    $($lang_config:tt)*
                })?
            ),+
            $(,)?
        ];
    )*) => {$(
        mod $test {
            use super::check;

            const TEST_NAME: &str = stringify!($test);

            $(
                #[test]
                fn $language() -> Result<(), anyhow::Error> {
                    check(
                        TEST_NAME,
                        output_file_for_ident!($language),
                        language_instance!($language $({ $($lang_config)* })?),
                    )
                }
            )+
        }
    )*};
}

static KOTLIN_MAPPINGS: Lazy<HashMap<String, String>> = Lazy::new(|| {
    [("Url", "String"), ("DateTime", "String")]
        .iter()
        .map(|(k, v)| (k.to_string(), v.to_string()))
        .collect()
});

static SCALA_MAPPINGS: Lazy<HashMap<String, String>> = Lazy::new(|| {
    [("Url", "String"), ("DateTime", "String")]
        .iter()
        .map(|(k, v)| (k.to_string(), v.to_string()))
        .collect()
});

static SWIFT_MAPPINGS: Lazy<HashMap<String, String>> = Lazy::new(|| {
    [("Url", "String"), ("DateTime", "Date")]
        .iter()
        .map(|(k, v)| (k.to_string(), v.to_string()))
        .collect()
});

static TYPESCRIPT_MAPPINGS: Lazy<HashMap<String, String>> = Lazy::new(|| {
    [("Url", "string"), ("DateTime", "string")]
        .iter()
        .map(|(k, v)| (k.to_string(), v.to_string()))
        .collect()
});

static GO_MAPPINGS: Lazy<HashMap<String, String>> = Lazy::new(|| {
    [("Url", "string"), ("DateTime", "string")]
        .iter()
        .map(|(k, v)| (k.to_string(), v.to_string()))
        .collect()
});

tests! {
    /// Enums
    can_generate_algebraic_enum: [
        swift {
            prefix: "OP".to_string(),
        },
        kotlin {
            package: "com.agilebits.onepassword".to_string(),
            module_name: "colorsModule".to_string(),
        },
        scala {
            package: "com.agilebits.onepassword".to_string(),
            module_name: "colorsModule".to_string(),
        },
        typescript,
        go
    ];
    can_generate_generic_enum: [
        swift {
            prefix: "Core".into(),
        },
        kotlin,
        scala,
        typescript
    ];
    can_generate_generic_struct: [
        swift {
            prefix: "Core".into(),
        },
        kotlin,
        scala,
        typescript
    ];
    can_generate_generic_type_alias: [
        swift {
            prefix: "Core".into()
        },
        kotlin,
        scala,
        typescript
    ];
    can_generate_simple_enum: [
        swift {
            prefix: "TypeShare".to_string(),
        },
        kotlin,
        scala,
        typescript,
        go
    ];
<<<<<<< HEAD
    can_generate_bare_string_enum: [swift, kotlin, typescript, scala];
    test_simple_enum_case_name_support: [swift, kotlin, typescript, scala];
=======
    can_generate_bare_string_enum: [swift, kotlin, typescript];
    can_generate_double_option_pattern: [
        typescript
    ];
    test_simple_enum_case_name_support: [swift, kotlin, typescript];
>>>>>>> 156052f0
    test_algebraic_enum_case_name_support: [
        swift {
            prefix: "OP".to_string(),
        },
        kotlin {
            package: "com.agilebits.onepassword".to_string(),
            module_name: "colorModule".to_string(),
        },
        scala {
            package: "com.agilebits.onepassword".to_string(),
            module_name: "colorModule".to_string(),
        },
        typescript,
        go
    ];
    can_apply_prefix_correctly: [ swift { prefix: "OP".to_string(), }, kotlin, scala,  typescript, go ];
    can_generate_empty_algebraic_enum: [ swift { prefix: "OP".to_string(), }, kotlin, scala,  typescript, go ];
    can_generate_algebraic_enum_with_skipped_variants: [swift, kotlin, scala,  typescript, go];
    can_generate_struct_with_skipped_fields: [swift, kotlin, scala,  typescript, go];
    enum_is_properly_named_with_serde_overrides: [swift, kotlin, scala,  typescript, go];
    can_handle_quote_in_serde_rename: [swift, kotlin, scala,  typescript, go];
    can_handle_anonymous_struct: [swift, kotlin, scala,  typescript, go];
    anonymous_struct_with_rename: [
        swift {
            prefix: "Core".to_string(),
        },
        kotlin,
        scala,
        typescript,
        go
    ];

    /// Structs
    can_generate_simple_struct_with_a_comment: [kotlin, swift, typescript, scala,  go];
    generate_types: [kotlin, swift, typescript, scala,  go];
    can_handle_serde_rename: [
        swift {
            prefix: "TypeShareX_".to_string(),
        },
        kotlin,
        scala,
        typescript,
        go
    ];
    // TODO: kotlin and typescript don't appear to support this yet
    generates_empty_structs_and_initializers: [swift, kotlin, scala, typescript, go];
    test_i54_u53_type: [swift, kotlin, scala,  typescript, go];
    test_serde_default_struct: [swift, kotlin, scala,  typescript, go];
    test_serde_iso8601: [
        swift {
            prefix: String::new(),
            type_mappings: super::SWIFT_MAPPINGS.clone(),
        },
        kotlin {
            package: "com.agilebits.onepassword".to_string(),
            module_name: "colorModule".to_string(),
            type_mappings: super::KOTLIN_MAPPINGS.clone()
        },
        scala {
            package: "com.agilebits.onepassword".to_string(),
            module_name: "colorModule".to_string(),
            type_mappings: super::KOTLIN_MAPPINGS.clone()
        },
        typescript {
            type_mappings: super::TYPESCRIPT_MAPPINGS.clone(),
        },
         go {
            type_mappings: super::GO_MAPPINGS.clone(),
        },
    ];
    test_serde_url: [
        swift {
            prefix: String::new(),
            type_mappings: super::SWIFT_MAPPINGS.clone(),
        },
        kotlin {
            package: "com.agilebits.onepassword".to_string(),
            module_name: "colorModule".to_string(),
            type_mappings: super::KOTLIN_MAPPINGS.clone()
        },
        scala {
            package: "com.agilebits.onepassword".to_string(),
            module_name: "colorModule".to_string(),
            type_mappings: super::SCALA_MAPPINGS.clone()
        },
        typescript {
            type_mappings: super::TYPESCRIPT_MAPPINGS.clone(),
        },
        go {
            type_mappings: super::GO_MAPPINGS.clone(),
            uppercase_acronyms: vec!["URL".to_string()],
        },
    ];
    test_type_alias: [ swift { prefix: "OP".to_string(), }, kotlin, scala,  typescript, go ];
    test_optional_type_alias: [swift, kotlin, scala, typescript, go];
    test_serialized_as: [ swift { prefix: "OP".to_string(), }, kotlin, scala,  typescript];
    test_serialized_as_tuple: [
        swift {
            prefix: "OP".to_string(),
        },
        kotlin,
        scala,
        typescript,
        go {
            uppercase_acronyms: vec!["ID".to_string()],
        },
    ];
    can_handle_serde_rename_all: [swift, kotlin, scala,  typescript, go];
    can_handle_serde_rename_on_top_level: [swift { prefix: "OP".to_string(), }, kotlin, scala,  typescript, go];
    can_generate_unit_structs: [swift, kotlin, scala, typescript, go];
    kebab_case_rename: [swift, kotlin, scala,  typescript, go];

    /// Other
    use_correct_integer_types: [swift, kotlin, scala,  typescript, go];
    // Only swift supports generating types with keywords
    generate_types_with_keywords: [swift];
    // TODO: how is this different from generates_empty_structs_and_initializers?
    use_correct_decoded_variable_name: [swift, kotlin, scala,  typescript, go];
    can_handle_unit_type: [swift, kotlin, scala,  typescript, go];

    //3 tests for adding decorators to enums and structs
    const_enum_decorator: [ swift{ prefix: "OP".to_string(), } ];
    algebraic_enum_decorator: [ swift{ prefix: "OP".to_string(), } ];
    struct_decorator: [ swift{ prefix: "OP".to_string(), } ];
    serialize_field_as: [kotlin, swift, typescript, scala,  go];
    serialize_type_alias: [kotlin, swift, typescript, scala,  go];
    serialize_anonymous_field_as: [kotlin, swift, typescript, scala,  go];
    boxed_value: [kotlin, swift, typescript, scala,  go];
    recursive_enum_decorator: [kotlin, swift, typescript, scala,  go];

    uppercase_go_acronyms: [
        go {
            uppercase_acronyms: vec!["ID".to_string(), "url".to_string()],
        },
    ];
    resolves_qualified_type: [
        swift {
            prefix: "Core".into()
        },
        typescript,
        kotlin,
        scala,
        go
    ];
}<|MERGE_RESOLUTION|>--- conflicted
+++ resolved
@@ -394,16 +394,11 @@
         typescript,
         go
     ];
-<<<<<<< HEAD
-    can_generate_bare_string_enum: [swift, kotlin, typescript, scala];
-    test_simple_enum_case_name_support: [swift, kotlin, typescript, scala];
-=======
-    can_generate_bare_string_enum: [swift, kotlin, typescript];
+    can_generate_bare_string_enum: [swift, kotlin, scala, typescript];
     can_generate_double_option_pattern: [
         typescript
     ];
-    test_simple_enum_case_name_support: [swift, kotlin, typescript];
->>>>>>> 156052f0
+    test_simple_enum_case_name_support: [swift, kotlin, scala, typescript];
     test_algebraic_enum_case_name_support: [
         swift {
             prefix: "OP".to_string(),
