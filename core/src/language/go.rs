use std::io::Write;

use crate::language::SupportedLanguage;
use crate::parser::ParsedData;
use crate::rename::RenameExt;
use crate::rust_types::{RustConst, RustConstExpr, RustItem, RustTypeFormatError, SpecialRustType};
use crate::{
    language::Language,
    rust_types::{RustEnum, RustEnumVariant, RustField, RustStruct, RustTypeAlias},
    topsort::topsort,
};
use std::collections::{BTreeSet, HashMap, HashSet};

use super::CrateTypes;

/// All information needed to generate Go type-code
#[derive(Default)]
pub struct Go {
    /// Name of the Go package.
    pub package: String,
    /// BTreeSet<PackageName>
    pub imports: BTreeSet<String>,
    /// Conversions from Rust type names to Go type names.
    pub type_mappings: HashMap<String, String>,
    /// Abbreviations that should be fully uppercased to comply with Go's formatting rules.
    pub uppercase_acronyms: Vec<String>,
    /// Whether or not to exclude the version header that normally appears at the top of generated code.
    /// If you aren't generating a snapshot test, this setting can just be left as a default (false)
    pub no_version_header: bool,
    /// Whether or not slices should be translated with a pointer redirection.
    ///
    /// It is rather unusual in Go to have pointers to slices. This is because, in Go, slices are already reference types.
    /// However, an edge case can occur:
    ///
    /// type A struct {
    ///     Slice []string `json:",omitempty"`
    /// }
    ///
    /// type B struct {
    ///     Slice *[]string `json:",omitempty"`
    /// }
    /// For type A, both Slice: nil and Slice: []string{} have the same JSON serialisation (Slice is omitted).
    /// For type B Slice: nil and Slice: []string{} both have a different JSON serialisation.
    /// In the first case, Slice is omitted. In the second case the field has the value [].
    ///
    /// This, however, is rarely applicable in practice, and having this feature does not justify exposing an unintuitive user interface.
    pub no_pointer_slice: bool,
}

impl Language for Go {
    fn generate_types(
        &mut self,
        w: &mut dyn Write,
        _imports: &CrateTypes,
        data: ParsedData,
    ) -> std::io::Result<()> {
        self.begin_file(w, &data)?;

        let ParsedData {
            structs,
            enums,
            aliases,
            consts,
            ..
        } = data;

        let mut items = aliases
            .into_iter()
            .map(RustItem::Alias)
            .chain(structs.into_iter().map(RustItem::Struct))
            .chain(enums.into_iter().map(RustItem::Enum))
            .chain(consts.into_iter().map(RustItem::Const))
            .collect::<Vec<_>>();

        topsort(&mut items);

        // Generate a list of all types that either are a struct or are aliased to a struct.
        // This is used to determine whether a type should be defined as a pointer or not.
        let mut types_mapping_to_struct = items
            .iter()
            .flat_map(|item| match item {
                RustItem::Struct(s) => Some(s.id.original.as_str()),
                _ => None,
            })
            .collect::<HashSet<_>>();

        let alias_iter = items.iter().flat_map(|item| match item {
            RustItem::Alias(a) => Some(a),
            _ => None,
        });

        for alias in alias_iter {
            if types_mapping_to_struct.contains(alias.r#type.id()) {
                types_mapping_to_struct.insert(alias.id.original.as_str());
            }
        }

        let mut body: Vec<u8> = Vec::new();
        for thing in &items {
            match thing {
                RustItem::Enum(e) => self.write_enum(&mut body, e, &types_mapping_to_struct)?,
                RustItem::Struct(s) => self.write_struct(&mut body, s)?,
                RustItem::Alias(a) => self.write_type_alias(&mut body, a)?,
                RustItem::Const(c) => self.write_const(&mut body, c)?,
            }
        }
        self.write_all_imports(w)?;
        w.write_all(&body)
    }

    fn type_map(&mut self) -> &HashMap<String, String> {
        &self.type_mappings
    }

    fn format_generic_parameters(&mut self, parameters: Vec<String>) -> String {
        format!("[{}]", parameters.join(", "))
    }

    fn format_special_type(
        &mut self,
        special_ty: &SpecialRustType,
        generic_types: &[String],
    ) -> Result<String, RustTypeFormatError> {
        if let Some(mapped) = self.type_map().get(&special_ty.to_string()) {
            return Ok(mapped.to_owned());
        };

        Ok(match special_ty {
            SpecialRustType::Vec(rtype) => format!("[]{}", self.format_type(rtype, generic_types)?),
            SpecialRustType::Array(rtype, len) => {
                format!("[{}]{}", len, self.format_type(rtype, generic_types)?)
            }
            SpecialRustType::Slice(rtype) => {
                format!("[]{}", self.format_type(rtype, generic_types)?)
            }
            SpecialRustType::Option(rtype) => {
                format!(
                    "{}{}",
                    if rtype.is_vec() && self.no_pointer_slice {
                        ""
                    } else {
                        "*"
                    },
                    self.format_type(rtype, generic_types)?
                )
            }
            SpecialRustType::HashMap(rtype1, rtype2) => format!(
                "map[{}]{}",
                self.format_type(rtype1, generic_types)?,
                self.format_type(rtype2, generic_types)?
            ),
            SpecialRustType::Unit => "struct{}".into(),
            SpecialRustType::String => "string".into(),
            SpecialRustType::Char => "rune".into(),
            SpecialRustType::I8
            | SpecialRustType::U8
            | SpecialRustType::U16
            | SpecialRustType::I32
            | SpecialRustType::I16 => "int".into(),
            SpecialRustType::U32 => "uint32".into(),
            SpecialRustType::I54 | SpecialRustType::I64 => "int64".into(),
            SpecialRustType::U53 | SpecialRustType::U64 => "uint64".into(),
            SpecialRustType::Bool => "bool".into(),
            SpecialRustType::F32 => "float32".into(),
            SpecialRustType::F64 => "float64".into(),
<<<<<<< HEAD
            SpecialRustType::ISize | SpecialRustType::USize => {
                panic!(
                    "Pointer-sized types require an explicit output type. \
                    See: https://1password.github.io/typeshare/usage/annotations.html#special-note-on-pointer-sized-types for more information."
                )
=======
            SpecialRustType::DateTime => {
                self.add_import("time");
                "time.Time".into()
>>>>>>> 73fc3bdc
            }
        })
    }

    fn begin_file(&mut self, w: &mut dyn Write, _parsed_data: &ParsedData) -> std::io::Result<()> {
        if !self.no_version_header {
            // This comment is specifically formatted to satisfy gosec's template for a generated file,
            // so the generated Go file can be ignored with `gosec -exclude-generated`.
            writeln!(
                w,
                "// Code generated by typeshare {}. DO NOT EDIT.",
                env!("CARGO_PKG_VERSION")
            )?;
        }
        writeln!(w, "package {}", self.package)?;
        self.add_import("encoding/json");
        writeln!(w)?;
        Ok(())
    }

    fn write_type_alias(&mut self, w: &mut dyn Write, ty: &RustTypeAlias) -> std::io::Result<()> {
        write_comments(w, 0, &ty.comments)?;

        writeln!(
            w,
            "type {} {}\n",
            self.acronyms_to_uppercase(&ty.id.original),
            self.format_type(&ty.r#type, &[])
                .map_err(std::io::Error::other)?
        )?;

        Ok(())
    }

    fn write_const(&mut self, w: &mut dyn Write, c: &RustConst) -> std::io::Result<()> {
        match c.expr {
            RustConstExpr::Int(val) => {
                let const_type = self
                    .format_type(&c.r#type, &[])
                    .map_err(std::io::Error::other)?;
                writeln!(
                    w,
                    "const {} {} = {}",
                    c.id.renamed.to_pascal_case(),
                    const_type,
                    val
                )
            }
        }
    }

    fn write_struct(&mut self, w: &mut dyn Write, rs: &RustStruct) -> std::io::Result<()> {
        write_comments(w, 0, &rs.comments)?;
        // TODO: Support generic bounds: https://github.com/1Password/typeshare/issues/222
        writeln!(
            w,
            "type {}{} struct {{",
            self.acronyms_to_uppercase(&rs.id.renamed),
            (!rs.generic_types.is_empty())
                .then(|| format!(
                    "[{}]",
                    rs.generic_types
                        .iter()
                        .map(|ty| format!("{} any", ty))
                        .collect::<Vec<String>>()
                        .join(", ")
                ))
                .unwrap_or_default()
        )?;

        rs.fields
            .iter()
            .try_for_each(|f| self.write_field(w, f, rs.generic_types.as_slice()))?;

        writeln!(w, "}}")
    }

    fn write_imports(
        &mut self,
        _writer: &mut dyn Write,
        _imports: super::ScopedCrateTypes<'_>,
    ) -> std::io::Result<()> {
        unimplemented!()
    }
}

impl Go {
    fn write_enum(
        &mut self,
        w: &mut dyn Write,
        e: &RustEnum,
        custom_structs: &HashSet<&str>,
    ) -> std::io::Result<()> {
        // Make a suitable name for an anonymous struct enum variant
        let uppercase_acronyms = self.uppercase_acronyms.clone();
        let make_anonymous_struct_name = |variant_name: &str| {
            convert_acronyms_to_uppercase(
                uppercase_acronyms.clone(),
                &format!("{}{}Inner", &e.shared().id.original, variant_name),
            )
        };

        // Generate named types for any anonymous struct variants of this enum
        self.write_types_for_anonymous_structs(w, e, &make_anonymous_struct_name)?;

        write_comments(w, 0, &e.shared().comments)?;

        match e {
            RustEnum::Unit(shared) => {
                writeln!(
                    w,
                    "type {} string",
                    self.acronyms_to_uppercase(&shared.id.original)
                )?;

                write!(w, "const (")?;

                shared.variants.iter().try_for_each(|v| match v {
                    RustEnumVariant::Unit(variant_shared) => {
                        writeln!(w)?;
                        write_comments(w, 1, &variant_shared.comments)?;
                        write!(
                            w,
                            "\t{}{} {} = {:?}",
                            self.acronyms_to_uppercase(&shared.id.original),
                            self.acronyms_to_uppercase(&variant_shared.id.original),
                            self.acronyms_to_uppercase(&shared.id.original),
                            &variant_shared.id.renamed
                        )
                    }
                    _ => unreachable!(),
                })?;

                writeln!(w, "\n)")
            }
            RustEnum::Algebraic {
                tag_key,
                content_key,
                shared,
                ..
            } => {
                let struct_name = self.acronyms_to_uppercase(&shared.id.original);
                let content_field = content_key.to_string().to_camel_case();
                let tag_field = self.format_field_name(tag_key.to_string(), true);
                let struct_short_name = shared.id.original[..1].to_lowercase();
                let variant_key_type = format!(
                    "{}{}s",
                    struct_name,
                    self.acronyms_to_uppercase(tag_key).to_pascal_case()
                );

                writeln!(w, "type {} string", variant_key_type)?;
                writeln!(w, "const (")?;

                let mut decoding_cases = Vec::new();
                let mut variant_accessors = Vec::new();
                let mut variant_constructors = Vec::new();

                for v in &shared.variants {
                    let variant_name = self.acronyms_to_uppercase(&v.shared().id.original);
                    let variant_type = match v {
                        RustEnumVariant::Tuple { ty, .. } => {
                            Some(self.format_type(ty, &[]).unwrap())
                        }
                        RustEnumVariant::AnonymousStruct { .. } => {
                            Some(make_anonymous_struct_name(&variant_name))
                        }
                        RustEnumVariant::Unit(_) => None,
                    };
                    let variant_type_const = format!(
                        "{}{}Variant{}",
                        struct_name,
                        self.acronyms_to_uppercase(&tag_key.to_string().to_pascal_case()),
                        variant_name
                    );
                    decoding_cases.push(format!(
                        "\tcase {variant_type_const}:\n",
                        variant_type_const = variant_type_const
                    ));

                    if let Some(variant_type) = variant_type {
                        let (variant_pointer, variant_deref, variant_ref) =
                            match (v, custom_structs.contains(&variant_type.as_str())) {
                                (RustEnumVariant::AnonymousStruct { .. }, ..) | (.., true) => {
                                    ("*", "", "")
                                }
                                _ => ("", "*", "&"),
                            };

                        let formatted_variant_type = self.acronyms_to_uppercase(&variant_type);

                        decoding_cases.push(format!(
                            "\t\tvar res {formatted_variant_type}
\t\t{short_name}.{content_field} = &res
",
                            formatted_variant_type = formatted_variant_type,
                            short_name = struct_short_name,
                            content_field = content_field,
                        ));
                        variant_accessors.push(format!(
                            r#"func ({short_name} {full_name}) {variant_name}() {variant_pointer}{formatted_variant_type} {{
	res, _ := {short_name}.{content_field}.(*{formatted_variant_type})
	return {variant_deref}res
}}
"#,
                            short_name = struct_short_name,
                            full_name = struct_name,
                            variant_name = variant_name,
                            variant_pointer = variant_pointer,
                            variant_deref = variant_deref,
                            formatted_variant_type = formatted_variant_type,
                            content_field = content_field,
                        ));
                        variant_constructors.push(format!(
                            r#"func New{variant_type_const}(content {variant_pointer}{formatted_variant_type}) {struct_name} {{
    return {struct_name}{{
        {tag_field}: {variant_type_const},
        {content_field}: {variant_ref}content,
    }}
}}
"#,
                            struct_name = struct_name,
                            tag_field = tag_field,
                            variant_type_const = variant_type_const,
                            variant_pointer = variant_pointer,
                            formatted_variant_type = formatted_variant_type,
                            variant_ref = variant_ref,
                            content_field = content_field,
                        ));
                    } else {
                        decoding_cases.push("\t\treturn nil\n".to_string());

                        variant_constructors.push(format!(
                            r#"func New{variant_type_const}() {struct_name} {{
    return {struct_name}{{
        {tag_field}: {variant_type_const},
    }}
}}
"#,
                            struct_name = struct_name,
                            tag_field = tag_field,
                            variant_type_const = variant_type_const,
                        ));
                    }

                    write_comments(w, 1, &v.shared().comments)?;
                    writeln!(
                        w,
                        "\t{} {} = {:?}",
                        variant_type_const,
                        variant_key_type,
                        &v.shared().id.renamed
                    )?;
                }

                writeln!(w, ")")?;

                writeln!(w, "type {} struct{{ ", struct_name)?;
                writeln!(
                    w,
                    "\t{} {} `json:{:?}`",
                    self.format_field_name(tag_key.to_string(), true),
                    variant_key_type,
                    tag_key,
                )?;
                writeln!(w, "\t{} interface{{}}", content_field)?;
                writeln!(w, "}}")?;

                writeln!(
                    w,
                    r#"
func ({short_name} *{full_name}) UnmarshalJSON(data []byte) error {{
	var enum struct {{
		Tag    {variant_key_type}   `json:"{tag_key}"`
		Content json.RawMessage `json:"{content_key}"`
	}}
	if err := json.Unmarshal(data, &enum); err != nil {{
		return err
	}}

	{short_name}.{tag_field} = enum.Tag
	switch {short_name}.{tag_field} {{
{decode_cases}
	}}
	if err := json.Unmarshal(enum.Content, &{short_name}.{content_field}); err != nil {{
		return err
	}}

	return nil
}}

func ({short_name} {full_name}) MarshalJSON() ([]byte, error) {{
    var enum struct {{
		Tag    {variant_key_type}   `json:"{tag_key}"`
		Content interface{{}} `json:"{content_key},omitempty"`
    }}
    enum.Tag = {short_name}.{tag_field}
    enum.Content = {short_name}.{content_field}
    return json.Marshal(enum)
}}

{variant_accessors}
{variant_constructors}"#,
                    short_name = struct_short_name,
                    full_name = struct_name,
                    tag_field = tag_field,
                    content_field = content_field,
                    decode_cases = decoding_cases.join(""),
                    variant_accessors = variant_accessors.join(""),
                    variant_constructors = variant_constructors.join(""),
                    content_key = content_key,
                    tag_key = tag_key,
                    variant_key_type = variant_key_type,
                )
            }
        }
    }

    fn write_field(
        &mut self,
        w: &mut dyn Write,
        field: &RustField,
        generic_types: &[String],
    ) -> std::io::Result<()> {
        fn option_symbol(optional: bool) -> &'static str {
            if optional {
                ",omitempty"
            } else {
                ""
            }
        }

        write_comments(w, 1, &field.comments)?;

        let type_name = match field.type_override(SupportedLanguage::Go) {
            Some(type_override) => type_override.to_owned(),
            None => self
                .format_type(&field.ty, generic_types)
                .map_err(std::io::Error::other)?,
        };

        let go_type = self.acronyms_to_uppercase(&type_name);
        let is_optional = field.ty.is_optional() || field.has_default;
        let formatted_renamed_id = format!("{:?}", &field.id.renamed);
        let renamed_id = &formatted_renamed_id[1..formatted_renamed_id.len() - 1];
        writeln!(
            w,
            "\t{} {}{} `json:\"{}{}\"`",
            self.format_field_name(field.id.original.to_string(), true),
            (field.has_default && !field.ty.is_optional())
                .then_some("*")
                .unwrap_or_default(),
            go_type,
            renamed_id,
            option_symbol(is_optional),
        )?;

        Ok(())
    }

    // Convert any of the configured acronyms to uppercase to follow Go's formatting standard.
    // If self.uppercase_acronyms contains ID (or id), Id will get replaced by ID.
    fn acronyms_to_uppercase(&self, name: &str) -> String {
        convert_acronyms_to_uppercase(self.uppercase_acronyms.clone(), name)
    }

    fn format_field_name(&mut self, name: String, exported: bool) -> String {
        let name = if exported {
            name.to_pascal_case()
        } else {
            name
        };
        self.acronyms_to_uppercase(&name)
    }

    fn add_import(&mut self, name: &str) {
        self.imports.insert(name.to_string());
    }

    fn write_all_imports(&self, w: &mut dyn Write) -> std::io::Result<()> {
        let mut imports = self.imports.iter().cloned().collect::<Vec<String>>();
        imports.sort();
        match imports.as_slice() {
            [] => return Ok(()),
            [import] => writeln!(w, "import \"{import}\"")?,
            _ => {
                writeln!(w, "import (")?;
                for import in imports {
                    writeln!(w, "\t\"{import}\"")?;
                }
                writeln!(w, ")")?
            }
        }
        writeln!(w)
    }
}

fn write_comment(w: &mut dyn Write, indent: usize, comment: &str) -> std::io::Result<()> {
    writeln!(w, "{}// {}", "\t".repeat(indent), comment)?;
    Ok(())
}

fn write_comments(w: &mut dyn Write, indent: usize, comments: &[String]) -> std::io::Result<()> {
    comments
        .iter()
        .try_for_each(|comment| write_comment(w, indent, comment))
}

fn convert_acronyms_to_uppercase(uppercase_acronyms: Vec<String>, name: &str) -> String {
    let mut res = name.to_string();
    for a in &uppercase_acronyms {
        for (i, a) in name.match_indices(&a.to_string().to_pascal_case()) {
            let acronym_len = a.chars().count();

            // Only perform the replacement if the matched string is not followed by a lowercase
            // or its the end of the string.
            // This prevents replacing Identity with IDentity.
            if name
                .chars()
                .nth(i + acronym_len)
                .map(|c| !c.is_lowercase())
                .unwrap_or(true)
            {
                res.replace_range(i..i + acronym_len, &a.to_uppercase());
            }
        }
    }
    res
}

mod test {
    #[test]
    fn no_pointer_slice() {
        let mut go = super::Go {
            ..Default::default()
        };

        let optional_slice = super::SpecialRustType::Option(Box::new(
            crate::rust_types::RustType::Special(super::SpecialRustType::Vec(Box::new(
                crate::rust_types::RustType::Special(super::SpecialRustType::I32),
            ))),
        ));

        // by default, optional slices should be translated with a pointer redirection
        let go_slice = super::Language::format_special_type(&mut go, &optional_slice, &[]).unwrap();
        assert_eq!(go_slice, "*[]int");

        // when specifically opting out of this via the config, the pointer redirection should be omitted
        go.no_pointer_slice = true;
        let go_slice = super::Language::format_special_type(&mut go, &optional_slice, &[]).unwrap();
        assert_eq!(go_slice, "[]int");
    }
}<|MERGE_RESOLUTION|>--- conflicted
+++ resolved
@@ -163,17 +163,15 @@
             SpecialRustType::Bool => "bool".into(),
             SpecialRustType::F32 => "float32".into(),
             SpecialRustType::F64 => "float64".into(),
-<<<<<<< HEAD
+            SpecialRustType::DateTime => {
+                self.add_import("time");
+                "time.Time".into()
+            }
             SpecialRustType::ISize | SpecialRustType::USize => {
                 panic!(
                     "Pointer-sized types require an explicit output type. \
                     See: https://1password.github.io/typeshare/usage/annotations.html#special-note-on-pointer-sized-types for more information."
                 )
-=======
-            SpecialRustType::DateTime => {
-                self.add_import("time");
-                "time.Time".into()
->>>>>>> 73fc3bdc
             }
         })
     }
